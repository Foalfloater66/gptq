--- conflicted
+++ resolved
@@ -150,10 +150,6 @@
                 Q1[:, i] = q
                 Losses1[:, i] = (w - q) ** 2 / d ** 2
 
-<<<<<<< HEAD
-                # NOTE: Error compensation step - applying conditionally scaled error for LogQuantizer
-=======
->>>>>>> 150be10b
                 err1 = (w - q) / d
 
                 # Conditionally scale the error if using LogQuantizer and power is non-zero, now using exponent
