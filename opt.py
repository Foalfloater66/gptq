--- conflicted
+++ resolved
@@ -437,11 +437,7 @@
         help='Whether to use static groups; recommended when using `--actorder` for more efficient inference.'
     )
     parser.add_argument(
-<<<<<<< HEAD
-        '--quantizer', type=str, choices=['uniform_minmax', 'logarithm', 'quantile'],default='uniform_minmax',
-=======
         '--quantizer', type=str, choices=['uniform_minmax', 'logarithm', 'quantile', 'kmeans', 'apot'], default='uniform_minmax',
->>>>>>> 52681a5d
         help="Which parameter quantizer to use.",
     )
 
