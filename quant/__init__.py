--- conflicted
+++ resolved
@@ -1,8 +1,5 @@
 from .quantilequantizer import QuantileQuantizer
-<<<<<<< HEAD
-from .minmaxquant import Quantizer, quantize
 from .lloydmaxquant import LloydMaxQuantizer
-=======
 # Rename imported Quantizer to avoid clash if needed, or rely on specific import
 from .minmaxquant import Quantizer as MinMaxQuantizer
 from .logquantizer import LogQuantizer
@@ -10,7 +7,6 @@
 from .apotquantizer import APoTQuantizer # <-- Import added
 # Keep the standalone affine quantize function if needed elsewhere
 from .minmaxquant import quantize as affine_quantize
->>>>>>> 8f93f0f1
 
 def get_quantizer(quantizer_name):
     """Returns the constructor for the specified quantizer."""
